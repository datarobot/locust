import unittest

import gevent
from gevent import sleep
from gevent.queue import Queue

import mock
from locust import events
from locust.core import Locust, TaskSet, task
from locust.exception import LocustError
from locust.rpc import Message
from locust.runners import LocustRunner, LocalLocustRunner, MasterLocustRunner, SlaveNode, \
     STATE_INIT, STATE_HATCHING, STATE_RUNNING, STATE_MISSING
from locust.stats import global_stats, RequestStats
from locust.test.testcases import LocustTestCase
from locust.wait_time import between, constant


def mocked_rpc_server():
    class MockedRpcServer(object):
        queue = Queue()
        outbox = []

        def __init__(self, host, port):
            pass
        
        @classmethod
        def mocked_send(cls, message):
            cls.queue.put(message.serialize())
            sleep(0)
        
        def recv(self):
            results = self.queue.get()
            return Message.unserialize(results)
        
        def send(self, message):
            self.outbox.append(message.serialize())
    
        def send_to_client(self, message):
            self.outbox.append([message.node_id, message.serialize()])

        def recv_from_client(self):
            results = self.queue.get()
            msg = Message.unserialize(results)
            return msg.node_id, msg

    return MockedRpcServer


class mocked_options(object):
    def __init__(self):
        self.hatch_rate = 5
        self.num_clients = 5
        self.host = '/'
        self.master_host = 'localhost'
        self.master_port = 5557
        self.master_bind_host = '*'
        self.master_bind_port = 5557
        self.heartbeat_liveness = 3
        self.heartbeat_interval = 0.01
        self.stop_timeout = None

    def reset_stats(self):
        pass


class TestLocustRunner(LocustTestCase):
    def assert_locust_class_distribution(self, expected_distribution, classes):
        # Construct a {LocustClass => count} dict from a list of locust classes
        distribution = {}
        for locust_class in classes:
            if not locust_class in distribution:
                distribution[locust_class] = 0
            distribution[locust_class] += 1
        expected_str = str({k.__name__:v for k,v in expected_distribution.items()})
        actual_str = str({k.__name__:v for k,v in distribution.items()})
        self.assertEqual(
            expected_distribution,
            distribution,
            "Expected a locust class distribution of %s but found %s" % (
                expected_str,
                actual_str,
            ),
        )

    def test_weight_locusts(self):
        maxDiff = 2048
        class BaseLocust(Locust):
            class task_set(TaskSet): pass
        class L1(BaseLocust):
            weight = 101
        class L2(BaseLocust):
            weight = 99
        class L3(BaseLocust):
            weight = 100

        runner = LocustRunner([L1, L2, L3], mocked_options())
        self.assert_locust_class_distribution({L1:10, L2:9, L3:10}, runner.weight_locusts(29))
        self.assert_locust_class_distribution({L1:10, L2:10, L3:10}, runner.weight_locusts(30))
        self.assert_locust_class_distribution({L1:11, L2:10, L3:10}, runner.weight_locusts(31))

    def test_weight_locusts_fewer_amount_than_locust_classes(self):
        class BaseLocust(Locust):
            class task_set(TaskSet): pass
        class L1(BaseLocust):
            weight = 101
        class L2(BaseLocust):
            weight = 99
        class L3(BaseLocust):
            weight = 100

        runner = LocustRunner([L1, L2, L3], mocked_options())
        self.assertEqual(1, len(runner.weight_locusts(1)))
        self.assert_locust_class_distribution({L1:1},  runner.weight_locusts(1))
    
    def test_kill_locusts(self):
        triggered = [False]
        class BaseLocust(Locust):
            wait_time = constant(1)
            class task_set(TaskSet):
                @task
                def trigger(self):
                    triggered[0] = True
        runner = LocustRunner([BaseLocust], mocked_options())
        runner.spawn_locusts(2, wait=False)
        self.assertEqual(2, len(runner.locusts))
        g1 = list(runner.locusts)[0]
        g2 = list(runner.locusts)[1]
        runner.kill_locusts(2)
        self.assertEqual(0, len(runner.locusts))
        self.assertTrue(g1.dead)
        self.assertTrue(g2.dead)
        self.assertTrue(triggered[0])
        


class TestMasterRunner(LocustTestCase):
    def setUp(self):
        global_stats.reset_all()
        self._slave_report_event_handlers = [h for h in events.slave_report._handlers]
        self.options = mocked_options()

        
    def tearDown(self):
        events.slave_report._handlers = self._slave_report_event_handlers
    
    def test_slave_connect(self):
        class MyTestLocust(Locust):
            pass
        
        with mock.patch("locust.rpc.rpc.Server", mocked_rpc_server()) as server:
            master = MasterLocustRunner(MyTestLocust, self.options)
            server.mocked_send(Message("client_ready", None, "zeh_fake_client1"))
            self.assertEqual(1, len(master.clients))
            self.assertTrue("zeh_fake_client1" in master.clients, "Could not find fake client in master instance's clients dict")
            server.mocked_send(Message("client_ready", None, "zeh_fake_client2"))
            server.mocked_send(Message("client_ready", None, "zeh_fake_client3"))
            server.mocked_send(Message("client_ready", None, "zeh_fake_client4"))
            self.assertEqual(4, len(master.clients))
            
            server.mocked_send(Message("quit", None, "zeh_fake_client3"))
            self.assertEqual(3, len(master.clients))
    
    def test_slave_stats_report_median(self):
        class MyTestLocust(Locust):
            pass
        
        with mock.patch("locust.rpc.rpc.Server", mocked_rpc_server()) as server:
            master = MasterLocustRunner(MyTestLocust, self.options)
            server.mocked_send(Message("client_ready", None, "fake_client"))
            
            master.stats.get("/", "GET").log(100, 23455)
            master.stats.get("/", "GET").log(800, 23455)
            master.stats.get("/", "GET").log(700, 23455)
            
            data = {"user_count":1}
            events.report_to_master.fire(client_id="fake_client", data=data)
            master.stats.clear_all()
            
            server.mocked_send(Message("stats", data, "fake_client"))
            s = master.stats.get("/", "GET")
            self.assertEqual(700, s.median_response_time)

    def test_slave_stats_report_with_none_response_times(self):
        class MyTestLocust(Locust):
            pass
        
        with mock.patch("locust.rpc.rpc.Server", mocked_rpc_server()) as server:
            master = MasterLocustRunner(MyTestLocust, self.options)
            server.mocked_send(Message("client_ready", None, "fake_client"))
            
            master.stats.get("/mixed", "GET").log(0, 23455)
            master.stats.get("/mixed", "GET").log(800, 23455)
            master.stats.get("/mixed", "GET").log(700, 23455)
            master.stats.get("/mixed", "GET").log(None, 23455)
            master.stats.get("/mixed", "GET").log(None, 23455)
            master.stats.get("/mixed", "GET").log(None, 23455)
            master.stats.get("/mixed", "GET").log(None, 23455)
            master.stats.get("/onlyNone", "GET").log(None, 23455)
            
            data = {"user_count":1}
            events.report_to_master.fire(client_id="fake_client", data=data)
            master.stats.clear_all()
            
            server.mocked_send(Message("stats", data, "fake_client"))
            s1 = master.stats.get("/mixed", "GET")
            self.assertEqual(700, s1.median_response_time)
            self.assertEqual(500, s1.avg_response_time)            
            s2 = master.stats.get("/onlyNone", "GET")
            self.assertEqual(0, s2.median_response_time)
            self.assertEqual(0, s2.avg_response_time)

    def test_master_marks_downed_slaves_as_missing(self):
        class MyTestLocust(Locust):
            pass

        with mock.patch("locust.rpc.rpc.Server", mocked_rpc_server()) as server:
            master = MasterLocustRunner(MyTestLocust, self.options)
            server.mocked_send(Message("client_ready", None, "fake_client"))
            sleep(0.1)
            # print(master.clients['fake_client'].__dict__)
            assert master.clients['fake_client'].state == STATE_MISSING

    def test_master_total_stats(self):
        class MyTestLocust(Locust):
            pass
        
        with mock.patch("locust.rpc.rpc.Server", mocked_rpc_server()) as server:
            master = MasterLocustRunner(MyTestLocust, self.options)
            server.mocked_send(Message("client_ready", None, "fake_client"))
            stats = RequestStats()
            stats.log_request("GET", "/1", 100, 3546)
            stats.log_request("GET", "/1", 800, 56743)
            stats2 = RequestStats()
            stats2.log_request("GET", "/2", 700, 2201)
            server.mocked_send(Message("stats", {
                "stats":stats.serialize_stats(), 
                "stats_total": stats.total.serialize(),
                "errors":stats.serialize_errors(),
                "user_count": 1,
            }, "fake_client"))
            server.mocked_send(Message("stats", {
                "stats":stats2.serialize_stats(), 
                "stats_total": stats2.total.serialize(),
                "errors":stats2.serialize_errors(),
                "user_count": 2,
            }, "fake_client"))
            self.assertEqual(700, master.stats.total.median_response_time)

    def test_master_total_stats_with_none_response_times(self):
        class MyTestLocust(Locust):
            pass
        
        with mock.patch("locust.rpc.rpc.Server", mocked_rpc_server()) as server:
            master = MasterLocustRunner(MyTestLocust, self.options)
            server.mocked_send(Message("client_ready", None, "fake_client"))
            stats = RequestStats()
            stats.log_request("GET", "/1", 100, 3546)
            stats.log_request("GET", "/1", 800, 56743)
            stats.log_request("GET", "/1", None, 56743)
            stats2 = RequestStats()
            stats2.log_request("GET", "/2", 700, 2201)
            stats2.log_request("GET", "/2", None, 2201)
            stats3 = RequestStats()
            stats3.log_request("GET", "/3", None, 2201)
            server.mocked_send(Message("stats", {
                "stats":stats.serialize_stats(), 
                "stats_total": stats.total.serialize(),
                "errors":stats.serialize_errors(),
                "user_count": 1,
            }, "fake_client"))
            server.mocked_send(Message("stats", {
                "stats":stats2.serialize_stats(), 
                "stats_total": stats2.total.serialize(),
                "errors":stats2.serialize_errors(),
                "user_count": 2,
            }, "fake_client"))
            server.mocked_send(Message("stats", {
                "stats":stats3.serialize_stats(), 
                "stats_total": stats3.total.serialize(),
                "errors":stats3.serialize_errors(),
                "user_count": 2,
            }, "fake_client"))
            self.assertEqual(700, master.stats.total.median_response_time)
        
    def test_master_current_response_times(self):
        class MyTestLocust(Locust):
            pass
        
        start_time = 1
        with mock.patch("time.time") as mocked_time:
            mocked_time.return_value = start_time
            global_stats.reset_all()
            with mock.patch("locust.rpc.rpc.Server", mocked_rpc_server()) as server:
                master = MasterLocustRunner(MyTestLocust, self.options)
                mocked_time.return_value += 1
                server.mocked_send(Message("client_ready", None, "fake_client"))
                stats = RequestStats()
                stats.log_request("GET", "/1", 100, 3546)
                stats.log_request("GET", "/1", 800, 56743)
                server.mocked_send(Message("stats", {
                    "stats":stats.serialize_stats(),
                    "stats_total": stats.total.get_stripped_report(),
                    "errors":stats.serialize_errors(),
                    "user_count": 1,
                }, "fake_client"))
                mocked_time.return_value += 1
                stats2 = RequestStats()
                stats2.log_request("GET", "/2", 400, 2201)
                server.mocked_send(Message("stats", {
                    "stats":stats2.serialize_stats(),
                    "stats_total": stats2.total.get_stripped_report(),
                    "errors":stats2.serialize_errors(),
                    "user_count": 2,
                }, "fake_client"))
                mocked_time.return_value += 4
                self.assertEqual(400, master.stats.total.get_current_response_time_percentile(0.5))
                self.assertEqual(800, master.stats.total.get_current_response_time_percentile(0.95))
                
                # let 10 second pass, do some more requests, send it to the master and make
                # sure the current response time percentiles only accounts for these new requests
                mocked_time.return_value += 10
                stats.log_request("GET", "/1", 20, 1)
                stats.log_request("GET", "/1", 30, 1)
                stats.log_request("GET", "/1", 3000, 1)
                server.mocked_send(Message("stats", {
                    "stats":stats.serialize_stats(),
                    "stats_total": stats.total.get_stripped_report(),
                    "errors":stats.serialize_errors(),
                    "user_count": 2,
                }, "fake_client"))
                self.assertEqual(30, master.stats.total.get_current_response_time_percentile(0.5))
                self.assertEqual(3000, master.stats.total.get_current_response_time_percentile(0.95))
    
    def test_sends_hatch_data_to_ready_running_hatching_slaves(self):
        '''Sends hatch job to running, ready, or hatching slaves'''
        class MyTestLocust(Locust):
            pass

        with mock.patch("locust.rpc.rpc.Server", mocked_rpc_server()) as server:
            master = MasterLocustRunner(MyTestLocust, self.options)
            master.clients[1] = SlaveNode(1)
            master.clients[2] = SlaveNode(2)
            master.clients[3] = SlaveNode(3)
            master.clients[1].state = STATE_INIT
            master.clients[2].state = STATE_HATCHING
            master.clients[3].state = STATE_RUNNING
            master.start_hatching(5,5)

            self.assertEqual(3, len(server.outbox))

    def test_spawn_zero_locusts(self):
        class MyTaskSet(TaskSet):
            @task
            def my_task(self):
                pass
            
        class MyTestLocust(Locust):
            task_set = MyTaskSet
            wait_time = constant(0.1)
        
        runner = LocalLocustRunner([MyTestLocust], self.options)
        
        timeout = gevent.Timeout(2.0)
        timeout.start()
        
        try:
            runner.start_hatching(0, 1, wait=True)
            runner.greenlet.join()
        except gevent.Timeout:
            self.fail("Got Timeout exception. A locust seems to have been spawned, even though 0 was specified.")
        finally:
            timeout.cancel()
    
    def test_spawn_uneven_locusts(self):
        """
        Tests that we can accurately spawn a certain number of locusts, even if it's not an 
        even number of the connected slaves
        """
        class MyTestLocust(Locust):
            pass
        
        with mock.patch("locust.rpc.rpc.Server", mocked_rpc_server()) as server:
            master = MasterLocustRunner(MyTestLocust, self.options)
            for i in range(5):
                server.mocked_send(Message("client_ready", None, "fake_client%i" % i))
            
            master.start_hatching(7, 7)
            self.assertEqual(5, len(server.outbox))
            
            num_clients = 0
            for _, msg in server.outbox:
                num_clients += Message.unserialize(msg).data["num_clients"]
            
            self.assertEqual(7, num_clients, "Total number of locusts that would have been spawned is not 7")
    
    def test_spawn_fewer_locusts_than_slaves(self):
        class MyTestLocust(Locust):
            pass
        
        with mock.patch("locust.rpc.rpc.Server", mocked_rpc_server()) as server:
            master = MasterLocustRunner(MyTestLocust, self.options)
            for i in range(5):
                server.mocked_send(Message("client_ready", None, "fake_client%i" % i))
            
            master.start_hatching(2, 2)
            self.assertEqual(5, len(server.outbox))
            
            num_clients = 0
            for _, msg in server.outbox:
                num_clients += Message.unserialize(msg).data["num_clients"]
            
            self.assertEqual(2, num_clients, "Total number of locusts that would have been spawned is not 2")
    
    def test_exception_in_task(self):
        class HeyAnException(Exception):
            pass
        
        class MyLocust(Locust):
            class task_set(TaskSet):
                @task
                def will_error(self):
                    raise HeyAnException(":(")
        
        runner = LocalLocustRunner([MyLocust], self.options)
        
        l = MyLocust()
        l._catch_exceptions = False
        
        self.assertRaises(HeyAnException, l.run)
        self.assertRaises(HeyAnException, l.run)
        self.assertEqual(1, len(runner.exceptions))
        
        hash_key, exception = runner.exceptions.popitem()
        self.assertTrue("traceback" in exception)
        self.assertTrue("HeyAnException" in exception["traceback"])
        self.assertEqual(2, exception["count"])
    
    def test_exception_is_catched(self):
        """ Test that exceptions are stored, and execution continues """
        class HeyAnException(Exception):
            pass
        
        class MyTaskSet(TaskSet):
            def __init__(self, *a, **kw):
                super(MyTaskSet, self).__init__(*a, **kw)
                self._task_queue = [
                    {"callable":self.will_error, "args":[], "kwargs":{}}, 
                    {"callable":self.will_stop, "args":[], "kwargs":{}},
                ]
            
            @task(1)
            def will_error(self):
                raise HeyAnException(":(")
            
            @task(1)
            def will_stop(self):
                self.interrupt()
        
        class MyLocust(Locust):
            wait_time = constant(0.01)
            task_set = MyTaskSet
        
        runner = LocalLocustRunner([MyLocust], self.options)
        l = MyLocust()
        
        # supress stderr
        with mock.patch("sys.stderr") as mocked:
            l.task_set._task_queue = [l.task_set.will_error, l.task_set.will_stop]
            self.assertRaises(LocustError, l.run) # make sure HeyAnException isn't raised
            l.task_set._task_queue = [l.task_set.will_error, l.task_set.will_stop]
            self.assertRaises(LocustError, l.run) # make sure HeyAnException isn't raised
        self.assertEqual(2, len(mocked.method_calls))
        
        # make sure exception was stored
        self.assertEqual(1, len(runner.exceptions))
        hash_key, exception = runner.exceptions.popitem()
        self.assertTrue("traceback" in exception)
        self.assertTrue("HeyAnException" in exception["traceback"])
        self.assertEqual(2, exception["count"])


class TestMessageSerializing(unittest.TestCase):
    def test_message_serialize(self):
        msg = Message("client_ready", None, "my_id")
        rebuilt = Message.unserialize(msg.serialize())
        self.assertEqual(msg.type, rebuilt.type)
        self.assertEqual(msg.data, rebuilt.data)
        self.assertEqual(msg.node_id, rebuilt.node_id)

class TestStopTimeout(unittest.TestCase):
    def test_stop_timeout(self):
        short_time = 0.05
        class MyTaskSet(TaskSet):
            @task
            def my_task(self):
                MyTaskSet.state = "first"
                gevent.sleep(short_time)
                MyTaskSet.state = "second" # should only run when run time + stop_timeout is > short_time
                gevent.sleep(short_time)
                MyTaskSet.state = "third" # should only run when run time + stop_timeout is > short_time * 2

        class MyTestLocust(Locust):
            task_set = MyTaskSet
<<<<<<< HEAD
            wait_time = constant(1)
=======
            min_wait = 0
            max_wait = 0
>>>>>>> b1af7de8
        
        options = mocked_options()
        runner = LocalLocustRunner([MyTestLocust], options)
        runner.start_hatching(1, 1)
        gevent.sleep(short_time / 2)
        runner.quit()
        self.assertEqual("first", MyTaskSet.state)

        options.stop_timeout = short_time / 2 # exit with timeout
        runner = LocalLocustRunner([MyTestLocust], options)
        runner.start_hatching(1, 1)
        gevent.sleep(short_time)
        runner.quit()
        self.assertEqual("second", MyTaskSet.state)
        
        options.stop_timeout = short_time * 3 # allow task iteration to complete, with some margin
        runner = LocalLocustRunner([MyTestLocust], options)
        runner.start_hatching(1, 1)
        gevent.sleep(short_time)
        timeout = gevent.Timeout(short_time * 2)
        timeout.start()
        try:
            runner.quit()
            runner.greenlet.join()
        except gevent.Timeout:
            self.fail("Got Timeout exception. Some locusts must have kept runnining after iteration finish")
        finally:
            timeout.cancel()
        self.assertEqual("third", MyTaskSet.state)

    def test_stop_timeout_during_on_start(self):
        short_time = 0.05
        class MyTaskSet(TaskSet):
            finished_on_start = False
            my_task_run = False
            def on_start(self):
                gevent.sleep(short_time)
                MyTaskSet.finished_on_start = True

            @task
            def my_task(self):
                MyTaskSet.my_task_run = True

        class MyTestLocust(Locust):
            task_set = MyTaskSet
            min_wait = 0
            max_wait = 0
        
        options = mocked_options()
        options.stop_timeout = short_time
        runner = LocalLocustRunner([MyTestLocust], options)
        runner.start_hatching(1, 1)
        gevent.sleep(short_time / 2)
        runner.quit()

        self.assertTrue(MyTaskSet.finished_on_start)
        self.assertFalse(MyTaskSet.my_task_run)

    def test_stop_timeout_exit_during_wait(self):
        short_time = 0.05
        class MyTaskSet(TaskSet):
            @task
            def my_task(self):
                pass

        class MyTestLocust(Locust):
            task_set = MyTaskSet
            wait_time = between(1, 1)

        options = mocked_options()
        options.stop_timeout = short_time
        runner = LocalLocustRunner([MyTestLocust], options)
        runner.start_hatching(1, 1)
        gevent.sleep(short_time) # sleep to make sure locust has had time to start waiting
        timeout = gevent.Timeout(short_time)
        timeout.start()
        try:
            runner.quit()
            runner.greenlet.join()
        except gevent.Timeout:
            self.fail("Got Timeout exception. Waiting locusts should stop immediately, even when using stop_timeout.")
        finally:
            timeout.cancel()

    def test_stop_timeout_with_interrupt(self):
        short_time = 0.05
        class MySubTaskSet(TaskSet):
            @task
            def a_task(self):
                gevent.sleep(0)
                self.interrupt(reschedule=True)

        class MyTaskSet(TaskSet):
            tasks = [MySubTaskSet]
        
        class MyTestLocust(Locust):
            task_set = MyTaskSet

        options = mocked_options()
        options.stop_timeout = short_time
        runner = LocalLocustRunner([MyTestLocust], options)
        runner.start_hatching(1, 1)
        gevent.sleep(0)
        timeout = gevent.Timeout(short_time)
        timeout.start()
        try:
            runner.quit()
            runner.greenlet.join()
        except gevent.Timeout:
            self.fail("Got Timeout exception. Interrupted locusts should exit immediately during stop_timeout.")
        finally:
            timeout.cancel()<|MERGE_RESOLUTION|>--- conflicted
+++ resolved
@@ -502,12 +502,7 @@
 
         class MyTestLocust(Locust):
             task_set = MyTaskSet
-<<<<<<< HEAD
-            wait_time = constant(1)
-=======
-            min_wait = 0
-            max_wait = 0
->>>>>>> b1af7de8
+            wait_time = constant(0)
         
         options = mocked_options()
         runner = LocalLocustRunner([MyTestLocust], options)
