import gevent
from gevent import monkey, GreenletExit
from gevent.pool import Group

monkey.patch_all(thread=False)

from time import time
import sys
import random
import socket
import warnings
import traceback
from hashlib import md5

from locust.stats import print_percentile_stats
from clients import HttpBrowser
from stats import RequestStats, print_stats
import events
try:
    import zmqrpc
except ImportError:
    print "WARNING: Using pure Python socket RPC implementation instead of zmq."
    import socketrpc as zmqrpc

from exception import LocustError, InterruptLocust, RescheduleTaskImmediately

def require_once(required_func):
    """
    @require_once decorator is used on a locust task in order to make sure another locust 
    task (the argument to require_once) is run once (per client) before the decorated 
    task.
    
    The require_once decorator respects the wait time of the Locust class, by inserting the
    locust tasks at the beginning of the task execution queue.
    
    Example::
    
        def login(l):
            l.client.post("/login", {"username":"joe_hill", "password":"organize"})
        
        @require_once(login)
        def inbox(l):
            l.client.get("/inbox")
    """
    def decorator_func(func):
        def wrapper(l):
            if not "_required_once" in l.__dict__:
                l.__dict__["_required_once"] = {}
            
            if not str(required_func) in l._required_once:
                # when the required task has not been run in the current client, we schedule it to
                # be the next task in queue, and we also reschedule the original task to be run 
                # immediately after the required task
                l._required_once[str(required_func)] = True
                l.schedule_task(func, first=True)
                required_func(l)
                return
                
            return func(l)
        return wrapper
    return decorator_func

def task(weight_or_func=1):
    def decorator_func(func):
        func.locust_task_weight = weight_or_func
        return func
    
    """
    Check if task was used without parentheses (not called), like this::
    
        @task
        def my_task()
            pass
    """
    if callable(weight_or_func):
        func = weight_or_func
        weight_or_func = 1
        return decorator_func(func)
    else:
        return decorator_func

class LocustMeta(type):
    """
    Meta class for the main Locust class. It's used to allow Locust classes to specify task execution 
    ratio using an {task:int} dict, or a [(task0,int), ..., (taskN,int)] list.
    """
    
    def __new__(meta, classname, bases, classDict):
        new_tasks = []
        for base in bases:
            if hasattr(base, "tasks") and base.tasks:
                new_tasks += base.tasks
        
        if "tasks" in classDict and classDict["tasks"] is not None:
            tasks = classDict["tasks"]
            if isinstance(tasks, dict):
                tasks = list(tasks.iteritems())
            
            for task in tasks:
                if isinstance(task, tuple):
                    task, count = task
                    for i in xrange(0, count):
                        new_tasks.append(task)
                else:
                    new_tasks.append(task)
        
        for item in classDict.itervalues():
            if hasattr(item, "locust_task_weight"):
                for i in xrange(0, item.locust_task_weight):
                    new_tasks.append(item)
        
        classDict["tasks"] = new_tasks
        
        return type.__new__(meta, classname, bases, classDict)

class LocustBase(object):
    """
    Locust base class defining a locust user/client.
    """
    
    tasks = []
    """
    List with python callables that represents a locust user task.

    If tasks is a list, the task to be performed will be picked randomly.

    If tasks is a *(callable,int)* list of two-tuples, the task to be performed will be picked randomly, but each task will be
    weighted according to it's corresponding int value. So in the following case *task1* will be three times more
    likely to be picked than *task2*::

        class User(Locust):
            tasks = [(task1, 3), (task2, 1)]
    """
    
    host = None
    """Base hostname to swarm. i.e: http://127.0.0.1:1234"""

    min_wait = 1000
    """Minimum waiting time between two execution of locust tasks"""
    
    max_wait = 1000
    """Maximum waiting time between the execution of locust tasks"""

    avg_wait = None
    """Average waiting time wanted between the execution of locust tasks"""
    
    stop_timeout = None
    """Number of seconds after which the Locust will die. If None it won't timeout."""

    weight = 10
    """Probability of locust beeing choosen. The higher the weight, the greater is the chance of it beeing chosen."""
    
    __metaclass__ = LocustMeta
    
    def __init__(self):
        self._avg_wait = 0
        self._avg_wait_ctr = 0
        self._task_queue = []
        self._time_start = time()

    def __call__(self):
        if hasattr(self, "on_start"):
            self.on_start()
        while (True):
            try:
                if self.stop_timeout is not None and time() - self._time_start > self.stop_timeout:
                    return
        
                if not self._task_queue:
                    self.schedule_task(self.get_next_task())
                
                try:
                    self.execute_next_task()
                except RescheduleTaskImmediately:
                    pass
                else:
                    self.wait()
            except InterruptLocust, e:
                if e.reschedule:
                    raise RescheduleTaskImmediately()
                return
            except GreenletExit:
                raise
            except Exception, e:
                events.locust_error.fire(self, e)
                sys.stderr.write("\n" + traceback.format_exc())
    
    def execute_next_task(self):
        task = self._task_queue.pop(0)
        self.execute_task(task["callable"], *task["args"])
    
    def execute_task(self, task, *args):
        # check if the function is a method bound to the current locust, and if so, don't pass self as first argument
        if hasattr(task, "im_self") and task.im_self == self:
            task(*args)
        else:
            task(self, *args)
    
    def schedule_task(self, task_callable, *args, **kwargs):
        """
        Add a task to the Locust's task execution queue.
        
        *Arguments*:
        
        * task_callable: Locust task to schedule
        * first: Optional keyword argument. If True, the task will be put first in the queue.
        * All other non keyword arguments will be passed to the task callable.
        """
        task = {"callable":task_callable, "args":args}
        if "first" in kwargs:
            self._task_queue.insert(0, task)
        else:
            self._task_queue.append(task)
    
    def get_next_task(self):
        return random.choice(self.tasks)
    
    def wait(self):
        if self.avg_wait:
            # Handle (strive for) average wait time
            if self._avg_wait:
                if self._avg_wait >= self.avg_wait:
                    # Want shorter wait
                    millis = random.randint(self.min_wait, self.avg_wait)
                else:
                    # Want longer wait
                    millis = random.randint(self.avg_wait, self.max_wait)
                self._avg_wait = ((self._avg_wait * self._avg_wait_ctr) + millis) / (self._avg_wait_ctr + 1.0)
            else:
                # Average specified but is first run
                radius = min(self.avg_wait - self.min_wait, self.max_wait - self.avg_wait)
                millis = random.randint(self.avg_wait - radius, self.avg_wait + radius)
                self._avg_wait = millis
            self._avg_wait_ctr += 1
        else:
            # Ignore average wait
            millis = random.randint(self.min_wait, self.max_wait)

        seconds = millis / 1000.0
        self._sleep(seconds)

    def _sleep(self, seconds):
        gevent.sleep(seconds)


class Locust(LocustBase):
    """
    Locust class that inherits from Locust and creates a *client* attribute on instantiation. 
    
    The *client* attribute is a simple HTTP client with support for keeping a user session between requests.
    """
    
    client = None
    """
    Instance of HttpBrowser that is created upon instantiation of WebLocust. 
    The client support cookies, and therefore keeps the session between HTTP requests.
    """
    
    gzip = False
    """
    If set to True the HTTP client will set headers for accepting gzip, and decode gzip data
    that is sent back from the server. This attribute is set from the command line.
    """
    
    def __init__(self):
        super(Locust, self).__init__()
        if self.host is None:
            raise LocustError("You must specify the base host. Either in the host attribute in the Locust class, or on the command line using the --host option.")

        self.client = HttpBrowser(self.host, self.gzip)

class WebLocust(Locust):
    def __init__(self, *args, **kwargs):
        warnings.warn("WebLocust class has been, deprecated. Use Locust class instead.")
        super(WebLocust, self).__init__(*args, **kwargs)

class SubLocust(LocustBase):
    """
    Class for making a sub Locust that can be included as a task inside of a normal Locust/WebLocus,
    as well as inside another sub locust. 
    
    When the parent locust enters the sub locust, it will not
    continue executing it's tasks until a task in the sub locust has called the interrupt() function.
    """
    
    def __init__(self, parent):
        super(SubLocust, self).__init__()
        
        self.parent = parent
        if isinstance(parent, Locust):
            self.client = parent.client
        
        self()
    
    def interrupt(self, reschedule=True):
        """
        Interrupt the SubLocust and hand over execution control back to the parent Locust.
        
        If *reschedule* is True (default), the parent Locust will immediately re-schedule,
        and execute, a new task
        """
        raise InterruptLocust(reschedule)


locust_runner = None
<<<<<<< HEAD
STATE_INIT, STATE_HATCHING, STATE_RUNNING, STATE_STOPPED, STATE_RAMPING = ["ready", "hatching", "running", "stopped", "ramping"]
#STATE_INIT, STATE_HATCHING, STATE_RUNNING, STATE_STOPPED, STATE_RAMPING = (0b1, 0b10, 0b100, 0b1000, 0b10000)

=======
STATE_INIT, STATE_HATCHING, STATE_RUNNING, STATE_STOPPED = ["ready", "hatching", "running", "stopped"]
SLAVE_REPORT_INTERVAL = 3.0
>>>>>>> 24628c26

class LocustRunner(object):
    def __init__(self, locust_classes, hatch_rate, num_clients, num_requests=None, host=None):
        self.locust_classes = locust_classes
        self.hatch_rate = hatch_rate
        self.num_clients = num_clients
        self.num_requests = num_requests
        self.host = host
        self.locusts = Group()
        self.state = STATE_INIT
        self.hatching_greenlet = None
        
        # register listener that resets stats when hatching is complete
        def on_hatch_complete(count):
            self.state = STATE_RUNNING
            print "Resetting stats\n"
            RequestStats.reset_all()
        events.hatch_complete += on_hatch_complete

    @property
    def request_stats(self):
        return RequestStats.requests
    
    @property
    def errors(self):
        return RequestStats.errors
    
    @property
    def user_count(self):
        return len(self.locusts)

    def weight_locusts(self, amount, stop_timeout = None):
        """
        Distributes the amount of locusts for each WebLocust-class according to it's weight
        and a list: bucket with the weighted locusts is returned
        """
        bucket = []
        weight_sum = sum((locust.weight for locust in self.locust_classes))
        for locust in self.locust_classes:
            if not locust.tasks:
                warnings.warn("Notice: Found locust (%s) got no tasks. Skipping..." % locust.__name__)
                continue

            if self.host is not None:
                locust.host = self.host
            if stop_timeout is not None:
                locust.stop_timeout = stop_timeout

            # create locusts depending on weight
            percent = locust.weight / float(weight_sum)
            num_locusts = int(round(amount * percent))
            bucket.extend([locust for x in xrange(0, num_locusts)])
        return bucket

    def hatch(self, spawn_count=None, stop_timeout=None, wait=False):
        if spawn_count is None:
            spawn_count = self.num_clients

        if self.num_requests is not None:
            RequestStats.global_max_requests = self.num_requests

        bucket = self.weight_locusts(spawn_count, stop_timeout)
        spawn_count = len(bucket)
        if self.state == STATE_INIT or self.state == STATE_STOPPED:
            self.state = STATE_HATCHING
            self.num_clients = spawn_count
        else:
            self.num_clients += spawn_count

        print "\nHatching and swarming %i clients at the rate %g clients/s...\n" % (spawn_count, self.hatch_rate)
        occurence_count = dict([(l.__name__, 0) for l in self.locust_classes])
        
        def spawn_locusts():
            sleep_time = 1.0 / self.hatch_rate
            while True:
                if not bucket:
                    print "All locusts hatched: %s" % ", ".join(["%s: %d" % (name, count) for name, count in occurence_count.iteritems()])
                    events.hatch_complete.fire(self.num_clients)
                    return

                locust = bucket.pop(random.randint(0, len(bucket)-1))
                occurence_count[locust.__name__] += 1
                def start_locust(_):
                    try:
                        locust()()
                    except RescheduleTaskImmediately:
                        pass
                    except GreenletExit:
                        pass
                new_locust = self.locusts.spawn(start_locust, locust)
                if len(self.locusts) % 10 == 0:
                    print "%i locusts hatched" % len(self.locusts)
                gevent.sleep(sleep_time)
        
        spawn_locusts()
        if wait:
            self.locusts.join()
            print "All locusts dead\n"
            print_stats(self.request_stats)
            print_percentile_stats(self.request_stats) #TODO use an event listener, or such, for this?

    def kill_locusts(self, kill_count):
        """
        Kill a kill_count of weighted locusts from the Group() object in self.locusts
        """
        bucket = self.weight_locusts(kill_count)
        kill_count = len(bucket)
        self.num_clients -= kill_count
        print "killing locusts:", kill_count
        dying = []
        for g in self.locusts:
             for l in bucket:
                if l == g.args[0]:
                    dying.append(g)
                    bucket.remove(l)
                    break
        for g in dying:
            self.locusts.killone(g)
        events.hatch_complete.fire(self.num_clients)

    def start_hatching(self, locust_count=None, hatch_rate=None, wait=False):
        print "start hatching", locust_count, hatch_rate, self.state
        if self.state != STATE_RUNNING and self.state != STATE_HATCHING:
           RequestStats.clear_all()
           RequestStats.global_start_time = time()
        # Dynamically changing the locust count
        if self.state != STATE_INIT and self.state != STATE_STOPPED:
            self.state = STATE_HATCHING
            if self.num_clients > locust_count:
                # Kill some locusts
                kill_count = self.num_clients - locust_count
                self.kill_locusts(kill_count)
            elif self.num_clients < locust_count:
                # Spawn some locusts
                if hatch_rate:
                    self.hatch_rate = hatch_rate
                spawn_count = locust_count - self.num_clients
                self.hatch(spawn_count=spawn_count)
        else:
            if locust_count:
                self.hatch(locust_count, wait=wait)
            else:
                self.hatch(wait=wait)

    def stop(self):
        # if we are currently hatching locusts we need to kill the hatching greenlet first
        if self.hatching_greenlet and not self.hatching_greenlet.ready():
            self.hatching_greenlet.kill(block=True)
        self.locusts.kill(block=True)
        self.state = STATE_STOPPED

class LocalLocustRunner(LocustRunner):
    def start_hatching(self, locust_count=None, hatch_rate=None, wait=False):
        self.hatching_greenlet = gevent.spawn(lambda: super(LocalLocustRunner, self).start_hatching(locust_count, hatch_rate, wait=wait))
        self.greenlet = self.hatching_greenlet

class DistributedLocustRunner(LocustRunner):
    def __init__(self, locust_classes, hatch_rate, num_clients, num_requests, host=None, master_host="localhost"):
        super(DistributedLocustRunner, self).__init__(locust_classes, hatch_rate, num_clients, num_requests, host)
        self.master_host = master_host

class SlaveNode(object):
    def __init__(self, id, state=STATE_INIT):
        self.id = id
        self.state = state
        self.user_count = 0

class MasterLocustRunner(DistributedLocustRunner):
    def __init__(self, *args, **kwargs):
        super(MasterLocustRunner, self).__init__(*args, **kwargs)
        
        class SlaveNodesDict(dict):
            def get_by_state(self, state):
                return [c for c in self.itervalues() if c.state == state]
            
            @property
            def ready(self):
                return self.get_by_state(STATE_INIT)
            
            @property
            def hatching(self):
                return self.get_by_state(STATE_HATCHING)
            
            @property
            def running(self):
                return self.get_by_state(STATE_RUNNING)
        
        self.clients = SlaveNodesDict()
        
        self.client_stats = {}
        self.client_errors = {}
        self._request_stats = {}
        
        self.server = zmqrpc.Server()
        self.greenlet = Group()
        self.greenlet.spawn(self.client_listener).link_exception()
        
        # listener that gathers info on how many locust users the slaves has spawned
        def on_slave_report(client_id, data):
            self.clients[client_id].user_count = data["user_count"]
        events.slave_report += on_slave_report
    
    @property
    def user_count(self):
        return sum([c.user_count for c in self.clients.itervalues()])
    
    def start_hatching(self, locust_count=None, hatch_rate=None):

        if locust_count:
            self.num_clients = locust_count
        else:
            self.num_clients = 0

        if locust_count:
            slave_num_clients = locust_count / ((len(self.clients.ready) + len(self.clients.running)) or 1)
        if hatch_rate:
            slave_hatch_rate = float(hatch_rate) / ((len(self.clients.ready) + len(self.clients.running)) or 1)

        print "Sending hatch jobs to %i ready clients" % (len(self.clients.ready) + len(self.clients.running))
        if not (len(self.clients.ready)+len(self.clients.running)):
            print "WARNING: You are running in distributed mode but have no slave servers connected."
            print "Please connect slaves prior to swarming."
        
        if self.state != STATE_RUNNING and self.state != STATE_HATCHING:
            RequestStats.clear_all()
        
        for client in self.clients.itervalues():
            msg = {"hatch_rate":slave_hatch_rate, "num_clients":slave_num_clients, "num_requests": self.num_requests, "host":self.host, "stop_timeout":None}
            self.server.send({"type":"hatch", "data":msg})
        
        RequestStats.global_start_time = time()
        self.state = STATE_HATCHING

    def start_ramping(self, hatch_rate=None, max_locusts=1000, hatch_stride=None, percent=0.95, response_time=2000, acceptable_fail=0.05):
        if hatch_rate:
            self.hatch_rate = hatch_rate

        if not hatch_stride:
            hatch_stride = 100

        clients = hatch_stride

        # Record low load percentile
        def calibrate():
            self.start_hatching(clients, self.hatch_rate)
            while True:
                if self.state != STATE_HATCHING:
                    print "recording low_percentile..."
                    gevent.sleep(30)
                    percentile = RequestStats.sum_stats().one_percentile(percent)
                    print "low_percentile:", percentile
                    self.start_hatching(1, self.hatch_rate)
                    return percentile
                gevent.sleep(1)

        low_percentile = calibrate()

        while True:
            if self.state != STATE_HATCHING:
                if self.num_clients >= max_locusts:
                    print "ramping stopped due to max_locusts limit reached:", max_locusts
                    return
                gevent.sleep(10)
                if RequestStats.sum_stats().fail_ratio >= acceptable_fail:
                    print "ramping stopped due to acceptable_fail ratio (%d1.2%%) exceeded with fail ratio %1.2d%%", (acceptable_fail*100, RequestStats.sum_stats().fail_ratio*100)
                    return
                p = RequestStats.sum_stats().one_percentile(percent)
                if p >= low_percentile * 2.0:
                    print "ramping stopped due to response times getting high:", p
                    return
                self.start_hatching(clients, self.hatch_rate)
                clients += hatch_stride
            gevent.sleep(1)

#        while True:
#            if self.state != STATE_HATCHING:
#                print "self.num_clients: %i max_locusts: %i" % (self.num_clients, max_locusts)
#                if self.num_clients >= max_locusts:
#                    print "ramping stopped due to max_locusts limit reached:", max_locusts
#                    return
#                gevent.sleep(5)
#                if self.state != STATE_INIT:
#                    print "num_reqs: %i fail_ratio: %1.2d" % (RequestStats.sum_stats().num_reqs, RequestStats.sum_stats().fail_ratio)
#                    while RequestStats.sum_stats().num_reqs < 100:
#                        if RequestStats.sum_stats().fail_ratio >= acceptable_fail:
#                            print "ramping stopped due to acceptable_fail ratio (%d1.2%%) exceeded with fail ratio %1.2d%%", (acceptable_fail*100, RequestStats.sum_stats().fail_ratio*100)
#                            return
#                        gevent.sleep(1)
#                if RequestStats.sum_stats().one_percentile(percent) >= response_time:
#                    print "ramping stopped due to response times over %ims for %1.2f%%" % (response_time, percent*100)
#                    return
#                self.start_hatching(clients, self.hatch_rate)
#                clients += 10 * hatchrate
#            gevent.sleep(1)

    def stop(self):
        for client in self.clients.hatching + self.clients.running:
            self.server.send({"type":"stop", "data":{}})
    
    def client_listener(self):
        while True:
            msg = self.server.recv()
            if msg["type"] == "client_ready":
                id = msg["data"]
                self.clients[id] = SlaveNode(id)
                print "Client %r reported as ready. Currently %i clients ready to swarm." % (id, len(self.clients.ready))
            elif msg["type"] == "client_stopped":
                del self.clients[msg["data"]]
                if len(self.clients.hatching + self.clients.running) == 0:
                    self.state = STATE_STOPPED
                print "Removing %s client from running clients" % (msg["data"])
            elif msg["type"] == "stats":
                report = msg["data"]
                events.slave_report.fire(report["client_id"], report["data"])
            elif msg["type"] == "hatching":
                id = msg["data"]
                self.clients[id].state = STATE_HATCHING
            elif msg["type"] == "hatch_complete":
                id = msg["data"]["client_id"]
                self.clients[id].state = STATE_RUNNING
                self.clients[id].user_count = msg["data"]["count"]
                if len(self.clients.hatching) == 0:
                    count = sum(c.user_count for c in self.clients.itervalues())
                    events.hatch_complete.fire(count)

    @property
    def slave_count(self):
        return len(self.clients.ready) + len(self.clients.hatching) + len(self.clients.running)

class SlaveLocustRunner(DistributedLocustRunner):
    def __init__(self, *args, **kwargs):
        super(SlaveLocustRunner, self).__init__(*args, **kwargs)
        self.client_id = socket.gethostname() + "_" + md5(str(time() + random.randint(0,10000))).hexdigest()
        
        self.client = zmqrpc.Client(self.master_host)
        self.greenlet = Group()
        self.greenlet.spawn(self.worker).link_exception()
        self.client.send({"type":"client_ready", "data":self.client_id})
        self.greenlet.spawn(self.stats_reporter).link_exception()
        
        # register listener for when all locust users have hatched, and report it to the master node
        def on_hatch_complete(count):
            self.client.send({"type":"hatch_complete", "data":{"client_id":self.client_id, "count":count}})
        events.hatch_complete += on_hatch_complete
        
        # register listener that adds the current number of spawned locusts to the report that is sent to the master node 
        def on_report_to_master(client_id, data):
            data["user_count"] = self.user_count
        events.report_to_master += on_report_to_master
    
    def worker(self):
        while True:
            msg = self.client.recv()
            if msg["type"] == "hatch":
                self.client.send({"type":"hatching", "data":self.client_id})
                job = msg["data"]
                self.hatch_rate = job["hatch_rate"]
                #self.num_clients = job["num_clients"]
                self.num_requests = job["num_requests"]
                self.host = job["host"]
                self.hatching_greenlet = gevent.spawn(lambda: self.start_hatching(locust_count=job["num_clients"], hatch_rate=job["hatch_rate"]))
            elif msg["type"] == "stop":
                self.stop()
                self.client.send({"type":"client_stopped", "data":self.client_id})
                self.client.send({"type":"client_ready", "data":self.client_id})


    def stats_reporter(self):
        while True:
            data = {}
            events.report_to_master.fire(self.client_id, data)
            report = {
                "client_id": self.client_id,
                "data": data,
            }
            try:
                self.client.send({"type":"stats", "data":report})
            except:
                print "Connection lost to master server. Aborting..."
                break
            
            gevent.sleep(SLAVE_REPORT_INTERVAL)<|MERGE_RESOLUTION|>--- conflicted
+++ resolved
@@ -303,14 +303,11 @@
 
 
 locust_runner = None
-<<<<<<< HEAD
-STATE_INIT, STATE_HATCHING, STATE_RUNNING, STATE_STOPPED, STATE_RAMPING = ["ready", "hatching", "running", "stopped", "ramping"]
-#STATE_INIT, STATE_HATCHING, STATE_RUNNING, STATE_STOPPED, STATE_RAMPING = (0b1, 0b10, 0b100, 0b1000, 0b10000)
-
-=======
+
+
 STATE_INIT, STATE_HATCHING, STATE_RUNNING, STATE_STOPPED = ["ready", "hatching", "running", "stopped"]
 SLAVE_REPORT_INTERVAL = 3.0
->>>>>>> 24628c26
+
 
 class LocustRunner(object):
     def __init__(self, locust_classes, hatch_rate, num_clients, num_requests=None, host=None):
